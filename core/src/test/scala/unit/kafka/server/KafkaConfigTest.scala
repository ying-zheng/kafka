--- conflicted
+++ resolved
@@ -778,29 +778,25 @@
         case KafkaConfig.KafkaMetricsReporterClassesProp => // ignore
         case KafkaConfig.KafkaMetricsPollingIntervalSecondsProp => //ignore
 
-<<<<<<< HEAD
         //remote log storage manager config
         case KafkaConfig.RemoteLogStorageManagerProp => // ignore string
         case KafkaConfig.RemoteLogStorageManagerClassPathProp => // ignore
         case KafkaConfig.RemoteLogMetadataManagerProp => // ignore string
         case KafkaConfig.RemoteLogMetadataManagerClassPathProp => // ignore string
-        case KafkaConfig.RemoteLogMetadataTopicPartitionsProp => assertPropertyInvalid(getBaseProperties(), name, "not_a_number")
-        case KafkaConfig.RemoteLogMetadataTopicReplicationFactorProp => assertPropertyInvalid(getBaseProperties(), name, "not_a_number")
-        case KafkaConfig.RemoteLogMetadataTopicRetentionMinsProp => assertPropertyInvalid(getBaseProperties(), name, "not_a_number")
-        case KafkaConfig.RemoteLogStorageEnableProp => assertPropertyInvalid(getBaseProperties(), name, "not_a_boolean", "0")
-        case KafkaConfig.RemoteLogRetentionBytesProp => assertPropertyInvalid(getBaseProperties(), name, "not_a_number")
-        case KafkaConfig.RemoteLogRetentionMillisProp=> assertPropertyInvalid(getBaseProperties(), name, "not_a_number")
-        case KafkaConfig.RemoteLogRetentionMinutesProp => assertPropertyInvalid(getBaseProperties(), name, "not_a_number")
-        case KafkaConfig.RemoteLogReaderThreadsProp => assertPropertyInvalid(getBaseProperties(), name, "not_a_number")
-        case KafkaConfig.RemoteLogReaderMaxPendingTasksProp => assertPropertyInvalid(getBaseProperties(), name, "not_a_number")
-
-        case _ => assertPropertyInvalid(getBaseProperties(), name, "not_a_number", "-1")
-=======
+        case KafkaConfig.RemoteLogMetadataTopicPartitionsProp => assertPropertyInvalid(baseProperties, name, "not_a_number")
+        case KafkaConfig.RemoteLogMetadataTopicReplicationFactorProp => assertPropertyInvalid(baseProperties, name, "not_a_number")
+        case KafkaConfig.RemoteLogMetadataTopicRetentionMinsProp => assertPropertyInvalid(baseProperties, name, "not_a_number")
+        case KafkaConfig.RemoteLogStorageEnableProp => assertPropertyInvalid(baseProperties, name, "not_a_boolean", "0")
+        case KafkaConfig.RemoteLogRetentionBytesProp => assertPropertyInvalid(baseProperties, name, "not_a_number")
+        case KafkaConfig.RemoteLogRetentionMillisProp=> assertPropertyInvalid(baseProperties, name, "not_a_number")
+        case KafkaConfig.RemoteLogRetentionMinutesProp => assertPropertyInvalid(baseProperties, name, "not_a_number")
+        case KafkaConfig.RemoteLogReaderThreadsProp => assertPropertyInvalid(baseProperties, name, "not_a_number")
+        case KafkaConfig.RemoteLogReaderMaxPendingTasksProp => assertPropertyInvalid(baseProperties, name, "not_a_number")
+
         case _ => assertPropertyInvalid(baseProperties, name, "not_a_number", "-1")
->>>>>>> 07798469
       }
-    }
-  }
+      }
+    }
 
   @Test
   def testDynamicLogConfigs(): Unit = {
