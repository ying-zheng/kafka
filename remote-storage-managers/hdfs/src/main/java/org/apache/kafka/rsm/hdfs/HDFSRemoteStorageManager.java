/*
 * Licensed to the Apache Software Foundation (ASF) under one or more
 * contributor license agreements. See the NOTICE file distributed with
 * this work for additional information regarding copyright ownership.
 * The ASF licenses this file to You under the Apache License, Version 2.0
 * (the "License"); you may not use this file except in compliance with
 * the License. You may obtain a copy of the License at
 *
 *    http://www.apache.org/licenses/LICENSE-2.0
 *
 * Unless required by applicable law or agreed to in writing, software
 * distributed under the License is distributed on an "AS IS" BASIS,
 * WITHOUT WARRANTIES OR CONDITIONS OF ANY KIND, either express or implied.
 * See the License for the specific language governing permissions and
 * limitations under the License.
 */
package org.apache.kafka.rsm.hdfs;

<<<<<<< HEAD
=======
import kafka.log.LogSegment;
>>>>>>> 59c7bcfa
import org.apache.hadoop.conf.Configuration;
import org.apache.hadoop.fs.FSDataInputStream;
import org.apache.hadoop.fs.FileSystem;
import org.apache.hadoop.fs.Path;
<<<<<<< HEAD
import org.apache.kafka.common.log.remote.storage.LogSegmentData;
import org.apache.kafka.common.log.remote.storage.RemoteLogSegmentContext;
import org.apache.kafka.common.log.remote.storage.RemoteLogSegmentId;
import org.apache.kafka.common.log.remote.storage.RemoteLogSegmentMetadata;
import org.apache.kafka.common.log.remote.storage.RemoteLogStorageManager;
=======
import org.apache.kafka.common.TopicPartition;
import org.apache.kafka.common.log.remote.storage.LogSegmentData;
import org.apache.kafka.common.log.remote.storage.RemoteLogIndexEntry;
import org.apache.kafka.common.log.remote.storage.RemoteLogSegmentContext;
import org.apache.kafka.common.log.remote.storage.RemoteLogSegmentId;
import org.apache.kafka.common.log.remote.storage.RemoteLogSegmentInfo;
import org.apache.kafka.common.log.remote.storage.RemoteLogSegmentMetadata;
import org.apache.kafka.common.log.remote.storage.RemoteStorageException;
import org.apache.kafka.common.log.remote.storage.RemoteStorageManager;
import org.apache.kafka.common.record.FileLogInputStream;
import org.apache.kafka.common.record.FileRecords;
import org.apache.kafka.common.record.MemoryRecords;
import org.apache.kafka.common.record.Record;
import org.apache.kafka.common.record.RecordBatch;
import org.apache.kafka.common.record.Records;
>>>>>>> 59c7bcfa
import org.slf4j.Logger;
import org.slf4j.LoggerFactory;

import java.io.EOFException;
import java.io.File;
import java.io.IOException;
import java.io.InputStream;
import java.net.URI;
import java.util.Map;
import java.util.Optional;

public class HDFSRemoteStorageManager implements RemoteLogStorageManager {

    private static final Logger LOGGER = LoggerFactory.getLogger(HDFSRemoteStorageManager.class);
    private static final String LOG_FILE_NAME = "log";
    private static final String OFFSET_INDEX_FILE_NAME = "index";
    private static final String TIME_INDEX_FILE_NAME = "timeindex";

    private URI fsURI = null;
    private String baseDir = null;
    private Configuration hadoopConf = null;
    private ThreadLocal<FileSystem> fs = new ThreadLocal<>();
    private int cacheLineSize;
    private LRUCache readCache;

<<<<<<< HEAD
    @Override
    public RemoteLogSegmentContext copyLogSegment(RemoteLogSegmentId remoteLogSegmentId, LogSegmentData logSegmentData) throws IOException {
        String desDir = getSegmentRemoteDir(remoteLogSegmentId);
=======
    public long earliestLogOffset(TopicPartition tp) throws IOException {
        List<RemoteLogSegmentInfo> remoteLogSegmentInfos = listRemoteSegments(tp);
        //todo better to avoid it seeking from remote storage when it can be cached here especially incase of leader.
        return (remoteLogSegmentInfos.isEmpty()) ? -1L : remoteLogSegmentInfos.get(0).baseOffset;
    }

    public List<RemoteLogIndexEntry> copyLogSegment(TopicPartition topicPartition, LogSegment logSegment, int leaderEpoch)
            throws IOException {
        long baseOffset = logSegment.baseOffset();
        long lastOffset = logSegment.readNextOffset() - 1;

        // directly return empty seq if the log segment is empty
        // we don't need to copy empty segment
        if (lastOffset < baseOffset)
            return Collections.emptyList();

        String desDir = getSegmentRemoteDir(topicPartition, baseOffset, lastOffset);
>>>>>>> 59c7bcfa

        File logFile = logSegmentData.logSegment();
        File offsetIdxFile = logSegmentData.offsetIndex();
        File tsIdxFile = logSegmentData.timeIndex();

        FileSystem fs = getFS();
        fs.mkdirs(new Path(desDir));

        // copy local files to remote temporary directory
        copyFile(fs, logFile, getPath(desDir, LOG_FILE_NAME));
        copyFile(fs, offsetIdxFile, getPath(desDir, OFFSET_INDEX_FILE_NAME));
        copyFile(fs, tsIdxFile, getPath(desDir, TIME_INDEX_FILE_NAME));

        return RemoteLogSegmentContext.EMPTY_CONTEXT;
    }

<<<<<<< HEAD
    private void copyFile(FileSystem fs, File localFile, Path path) throws IOException {
        fs.copyFromLocalFile(new Path(localFile.getAbsolutePath()), path);
        // keep the original mtime. we will use the mtime to calculate retention time
        fs.setTimes(path, localFile.lastModified(), System.currentTimeMillis());
    }

    @Override
    public InputStream fetchLogSegmentData(RemoteLogSegmentMetadata remoteLogSegmentMetadata, Long startPosition, Optional<Long> endPosition) throws IOException {
        String path = getSegmentRemoteDir(remoteLogSegmentMetadata.remoteLogSegmentId());
        Path logFile = getPath(path, LOG_FILE_NAME);
        return new CachedInputStream(logFile, startPosition, endPosition.orElse(Long.MAX_VALUE));
    }

    @Override
    public InputStream fetchOffsetIndex(RemoteLogSegmentMetadata remoteLogSegmentMetadata) throws IOException {
        String path = getSegmentRemoteDir(remoteLogSegmentMetadata.remoteLogSegmentId());
        Path indexFile = getPath(path, OFFSET_INDEX_FILE_NAME);
        return new CachedInputStream(indexFile, 0, Long.MAX_VALUE);
    }

    @Override
    public InputStream fetchTimestampIndex(RemoteLogSegmentMetadata remoteLogSegmentMetadata) throws IOException {
        String path = getSegmentRemoteDir(remoteLogSegmentMetadata.remoteLogSegmentId());
        Path timeindexFile = getPath(path, TIME_INDEX_FILE_NAME);
        return new CachedInputStream(timeindexFile, 0, Long.MAX_VALUE);
    }

    @Override
    public boolean deleteLogSegment(RemoteLogSegmentMetadata remoteLogSegmentMetadata) throws IOException {
        String path = getSegmentRemoteDir(remoteLogSegmentMetadata.remoteLogSegmentId());
=======
    public List<RemoteLogSegmentInfo> listRemoteSegments(TopicPartition topicPartition, long minOffset) throws IOException {
        FileSystem fs = getFS();
        Path path = new Path(getTPRemoteDir(topicPartition));
        if (!fs.exists(path)) {
            // if the path does not exist return an empty list.
            return Collections.emptyList();
        }

        ArrayList<RemoteLogSegmentInfo> segments = new ArrayList<>();
        FileStatus[] files = fs.listStatus(path);

        for (FileStatus file : files) {
            String segmentName = file.getPath().getName();
            Matcher m = REMOTE_SEGMENT_DIR_NAME_PATTERN.matcher(segmentName);
            if (m.matches()) {
                try {
                    long baseOffset = Long.parseLong(m.group(1));
                    long endOffset = Long.parseLong(m.group(2));
                    if (endOffset >= minOffset) {
                        //todo set the right leaderEpoch
                        int leaderEpoch = 0;
                        RemoteLogSegmentInfo segment = new RemoteLogSegmentInfo(baseOffset, endOffset, topicPartition,
                                leaderEpoch, Collections.singletonMap(FILE_PATH, file.getPath()));
                        segments.add(segment);
                    }
                } catch (NumberFormatException e) {
                    LOGGER.warn("Exception occurred while parsing segment file [{}] ", segmentName, e);
                }
            }
        }

        segments.sort(Comparator.comparingLong(value -> value.baseOffset));
        return segments;
    }

    public List<RemoteLogIndexEntry> getRemoteLogIndexEntries(RemoteLogSegmentInfo remoteLogSegment) throws IOException {
        FileSystem fs = getFS();

        File tmpFile = null;
        try {
            Path hdfsPath = (Path) remoteLogSegment.props.get(FILE_PATH);
            tmpFile = File.createTempFile("kafka-hdfs-rsm-" + hdfsPath.getName(), null);
            tmpFile.deleteOnExit();

            Path remoteIndexPath = getPath(hdfsPath.toString(), REMOTE_INDEX_FILE_NAME);
            try (InputStream is = fs.open(remoteIndexPath)) {
                return RemoteLogIndexEntry.readAll(is);
            }
        } finally {
            if (tmpFile != null && tmpFile.exists()) {
                if (!tmpFile.delete()) {
                    // Make find bug happy
                }
            }
        }
    }

    public boolean deleteLogSegment(RemoteLogSegmentInfo remoteLogSegmentInfo) throws IOException {
        FileSystem fs = getFS();
        Path path = (Path) remoteLogSegmentInfo.props.get(FILE_PATH);
        return fs.delete(path, true);
    }

    public boolean deleteTopicPartition(TopicPartition tp) throws IOException {
        FileSystem fs = getFS();
        Path path = new Path(getTPRemoteDir(tp));

        return fs.delete(path, true);
    }

    public long cleanupLogUntil(TopicPartition topicPartition, long cleanUpTillMs) throws IOException {
>>>>>>> 59c7bcfa
        FileSystem fs = getFS();
        return fs.delete(new Path(path), true);
    }

<<<<<<< HEAD
    private class CachedInputStream extends InputStream {
=======
    @Override
    public RemoteLogSegmentContext copyLogSegment(RemoteLogSegmentId remoteLogSegmentId, LogSegmentData logSegmentData)
            throws RemoteStorageException {
        return null;
    }

    @Override
    public InputStream fetchLogSegmentData(RemoteLogSegmentMetadata remoteLogSegmentMetadata, Long startPosition,
                                           Long endPosition) throws RemoteStorageException {
        return null;
    }

    @Override
    public InputStream fetchOffsetIndex(RemoteLogSegmentMetadata remoteLogSegmentMetadata)
            throws RemoteStorageException {
        return null;
    }

    @Override
    public InputStream fetchTimestampIndex(RemoteLogSegmentMetadata remoteLogSegmentMetadata)
            throws RemoteStorageException {
        return null;
    }

    @Override
    public boolean deleteLogSegment(RemoteLogSegmentMetadata remoteLogSegmentMetadata) throws RemoteStorageException {
        return false;
    }

    private class CachedInputStream implements Closeable {
>>>>>>> 59c7bcfa
        private Path logFile;
        private long currentPos;
        private long endPos;
        private long fileLen;
        private FSDataInputStream inputStream;

        CachedInputStream(Path logFile, long currentPos, long endPos) throws IOException {
            this.logFile = logFile;
            this.currentPos = currentPos;
            this.endPos = endPos;
            FileSystem fs = getFS();
            fileLen = Math.min(fs.getFileStatus(logFile).getLen(), endPos);
        }

        @Override
        public int read() throws IOException {
            if (currentPos >= fileLen)
                throw new EOFException();
            byte[] data = getCachedData(currentPos);
            return data[(int) ((currentPos++) % cacheLineSize)];
        }

        @Override
        public int read(byte[] buf, int off, int len) throws IOException {
            int pos = 0;
            if (len > fileLen - currentPos)
                len = (int) (fileLen - currentPos);
            while (pos < len) {
                byte[] data = getCachedData(currentPos + pos);
                int length = (int) Math.min(len - pos, data.length - (currentPos + pos) % cacheLineSize);
                System.arraycopy(data, (int) (currentPos + pos) % cacheLineSize,
                    buf, pos + off,
                    length);
                pos += length;
            }
            currentPos += pos;
            return pos;
        }

        private byte[] getCachedData(long position) throws IOException {
            long pos = (position / cacheLineSize) * cacheLineSize;

            byte[] data = readCache.get(logFile.toString(), pos);
            if (data != null)
                return data;

            if (inputStream == null) {
                FileSystem fs = getFS();
                inputStream = fs.open(logFile);
            }
            long dataLength = Math.min(cacheLineSize, fileLen - pos);
            data = new byte[(int) dataLength];
            inputStream.readFully(pos, data);
            readCache.put(logFile.toString(), pos, data);
            return data;
        }

        @Override
        public void close() throws IOException {
            if (inputStream != null) {
                inputStream.close();
                inputStream = null;
            }
        }
    }

<<<<<<< HEAD
=======
    /**
     * Read remote log from startOffset.
     **/
    public Records read(RemoteLogIndexEntry remoteLogIndexEntry, int maxBytes, long startOffset, boolean minOneMessage) throws IOException {
        if (startOffset > remoteLogIndexEntry.lastOffset)
            throw new IllegalArgumentException("startOffset > remoteLogIndexEntry.lastOffset()");

        String rdi = new String(remoteLogIndexEntry.rdi, StandardCharsets.UTF_8);
        Matcher m = RDI_PATTERN.matcher(rdi);

        if (!m.matches()) {
            throw new IllegalArgumentException(String.format("Can't parse RDI <%s>", rdi));
        }

        String path = m.group(1);
        int pos = Integer.parseInt(m.group(2));

        Path logFile = getPath(path, LOG_FILE_NAME);
        FileSystem fs = getFS();
        try (CachedInputStream is = new CachedInputStream(logFile)) {
            // Find out the 1st batch that is not less than startOffset
            Records records = read(is, pos, remoteLogIndexEntry.dataLength);

            int batchPos = pos;
            RecordBatch firstBatch = null;
            for (RecordBatch batch : records.batches()) {
                if (batch.lastOffset() >= startOffset) {
                    firstBatch = batch;
                    break;
                }
                batchPos += batch.sizeInBytes();
            }

            if (firstBatch == null)
                return MemoryRecords.EMPTY;

            int fileLen = (int) fs.getFileStatus(logFile).getLen();
            int adjustedMaxBytes = Math.min(Math.max(maxBytes, firstBatch.sizeInBytes()), fileLen - batchPos);

            if (adjustedMaxBytes <= 0)
                return MemoryRecords.EMPTY;

            return read(is, batchPos, adjustedMaxBytes);
        }
    }

    private Records read(CachedInputStream is, int pos, int bytes) throws IOException {
        return MemoryRecords.readableRecords(is.read(pos, bytes));
    }

    public FileRecords.TimestampAndOffset findOffsetByTimestamp(RemoteLogIndexEntry remoteLogIndexEntry,
                                                                        long targetTimestamp,
                                                                        long startingOffset) throws IOException {
        if (targetTimestamp < 0)
            throw new IllegalArgumentException("targetTimestamp cannot be negative");

        String rdi = new String(remoteLogIndexEntry.rdi, StandardCharsets.UTF_8);
        Matcher m = RDI_PATTERN.matcher(rdi);

        if (!m.matches()) {
            throw new IllegalArgumentException(String.format("Can't parse RDI <%s>", rdi));
        }

        String path = m.group(1);
        int pos = Integer.parseInt(m.group(2));

        Path logFile = getPath(path, LOG_FILE_NAME);
        try (CachedInputStream is = new CachedInputStream(logFile)) {
            Records records = read(is, pos, remoteLogIndexEntry.dataLength);
            for (RecordBatch batch : records.batches()) {
                if (batch.maxTimestamp() >= targetTimestamp && batch.lastOffset() >= startingOffset) {
                    for (Record record : batch) {
                        long timestamp = record.timestamp();
                        if (timestamp >= targetTimestamp && record.offset() >= startingOffset)
                            return new FileRecords.TimestampAndOffset(timestamp, record.offset(),
                                maybeLeaderEpoch(batch.partitionLeaderEpoch()));
                    }
                }
            }
        }

        return null;
    }

    private Optional<Integer> maybeLeaderEpoch(int leaderEpoch) {
        return leaderEpoch == RecordBatch.NO_PARTITION_LEADER_EPOCH ?
            Optional.empty() : Optional.of(leaderEpoch);
    }

>>>>>>> 59c7bcfa
    @Override
    public void close() {
        if (fs.get() != null) {
            try {
                fs.get().close();
            } catch (IOException e) {
            }
        }
    }

    /**
     * Initialize this instance with the given configs
     *
     * @param configs Key-Value pairs of configuration parameters
     */
    @Override
    public void configure(Map<String, ?> configs) {
        HDFSRemoteStorageManagerConfig conf = new HDFSRemoteStorageManagerConfig(configs, true);

        fsURI = URI.create(conf.getString(HDFSRemoteStorageManagerConfig.HDFS_URI_PROP));
        baseDir = conf.getString(HDFSRemoteStorageManagerConfig.HDFS_BASE_DIR_PROP);
        cacheLineSize = conf.getInt(HDFSRemoteStorageManagerConfig.HDFS_REMOTE_READ_MB_PROP) * 1048576;
        long cacheSize = conf.getInt(HDFSRemoteStorageManagerConfig.HDFS_REMOTE_READ_CACHE_MB_PROP) * 1048576L;
        if (cacheSize < cacheLineSize) {
            throw new IllegalArgumentException(HDFSRemoteStorageManagerConfig.HDFS_REMOTE_READ_MB_PROP +
                " is larger than " + HDFSRemoteStorageManagerConfig.HDFS_REMOTE_READ_CACHE_MB_PROP);
        }
        readCache = new LRUCache(cacheSize);

        hadoopConf = new Configuration(); // Load configuration from hadoop configuration files in class path
    }

    private FileSystem getFS() throws IOException {
        if (fs.get() == null) {
            fs.set(FileSystem.newInstance(fsURI, hadoopConf));
        }

        return fs.get();
    }

    private String getSegmentRemoteDir(RemoteLogSegmentId remoteLogSegmentId) {
        return baseDir + "/" + remoteLogSegmentId.topicPartition() + "/" + remoteLogSegmentId.id();
    }

    private Path getPath(String dirPath, String fileName) {
        return new Path(dirPath + "/" + fileName);
    }
}<|MERGE_RESOLUTION|>--- conflicted
+++ resolved
@@ -16,37 +16,16 @@
  */
 package org.apache.kafka.rsm.hdfs;
 
-<<<<<<< HEAD
-=======
-import kafka.log.LogSegment;
->>>>>>> 59c7bcfa
+
 import org.apache.hadoop.conf.Configuration;
 import org.apache.hadoop.fs.FSDataInputStream;
 import org.apache.hadoop.fs.FileSystem;
 import org.apache.hadoop.fs.Path;
-<<<<<<< HEAD
 import org.apache.kafka.common.log.remote.storage.LogSegmentData;
 import org.apache.kafka.common.log.remote.storage.RemoteLogSegmentContext;
 import org.apache.kafka.common.log.remote.storage.RemoteLogSegmentId;
 import org.apache.kafka.common.log.remote.storage.RemoteLogSegmentMetadata;
 import org.apache.kafka.common.log.remote.storage.RemoteLogStorageManager;
-=======
-import org.apache.kafka.common.TopicPartition;
-import org.apache.kafka.common.log.remote.storage.LogSegmentData;
-import org.apache.kafka.common.log.remote.storage.RemoteLogIndexEntry;
-import org.apache.kafka.common.log.remote.storage.RemoteLogSegmentContext;
-import org.apache.kafka.common.log.remote.storage.RemoteLogSegmentId;
-import org.apache.kafka.common.log.remote.storage.RemoteLogSegmentInfo;
-import org.apache.kafka.common.log.remote.storage.RemoteLogSegmentMetadata;
-import org.apache.kafka.common.log.remote.storage.RemoteStorageException;
-import org.apache.kafka.common.log.remote.storage.RemoteStorageManager;
-import org.apache.kafka.common.record.FileLogInputStream;
-import org.apache.kafka.common.record.FileRecords;
-import org.apache.kafka.common.record.MemoryRecords;
-import org.apache.kafka.common.record.Record;
-import org.apache.kafka.common.record.RecordBatch;
-import org.apache.kafka.common.record.Records;
->>>>>>> 59c7bcfa
 import org.slf4j.Logger;
 import org.slf4j.LoggerFactory;
 
@@ -72,29 +51,9 @@
     private int cacheLineSize;
     private LRUCache readCache;
 
-<<<<<<< HEAD
     @Override
     public RemoteLogSegmentContext copyLogSegment(RemoteLogSegmentId remoteLogSegmentId, LogSegmentData logSegmentData) throws IOException {
         String desDir = getSegmentRemoteDir(remoteLogSegmentId);
-=======
-    public long earliestLogOffset(TopicPartition tp) throws IOException {
-        List<RemoteLogSegmentInfo> remoteLogSegmentInfos = listRemoteSegments(tp);
-        //todo better to avoid it seeking from remote storage when it can be cached here especially incase of leader.
-        return (remoteLogSegmentInfos.isEmpty()) ? -1L : remoteLogSegmentInfos.get(0).baseOffset;
-    }
-
-    public List<RemoteLogIndexEntry> copyLogSegment(TopicPartition topicPartition, LogSegment logSegment, int leaderEpoch)
-            throws IOException {
-        long baseOffset = logSegment.baseOffset();
-        long lastOffset = logSegment.readNextOffset() - 1;
-
-        // directly return empty seq if the log segment is empty
-        // we don't need to copy empty segment
-        if (lastOffset < baseOffset)
-            return Collections.emptyList();
-
-        String desDir = getSegmentRemoteDir(topicPartition, baseOffset, lastOffset);
->>>>>>> 59c7bcfa
 
         File logFile = logSegmentData.logSegment();
         File offsetIdxFile = logSegmentData.offsetIndex();
@@ -111,7 +70,6 @@
         return RemoteLogSegmentContext.EMPTY_CONTEXT;
     }
 
-<<<<<<< HEAD
     private void copyFile(FileSystem fs, File localFile, Path path) throws IOException {
         fs.copyFromLocalFile(new Path(localFile.getAbsolutePath()), path);
         // keep the original mtime. we will use the mtime to calculate retention time
@@ -142,117 +100,12 @@
     @Override
     public boolean deleteLogSegment(RemoteLogSegmentMetadata remoteLogSegmentMetadata) throws IOException {
         String path = getSegmentRemoteDir(remoteLogSegmentMetadata.remoteLogSegmentId());
-=======
-    public List<RemoteLogSegmentInfo> listRemoteSegments(TopicPartition topicPartition, long minOffset) throws IOException {
-        FileSystem fs = getFS();
-        Path path = new Path(getTPRemoteDir(topicPartition));
-        if (!fs.exists(path)) {
-            // if the path does not exist return an empty list.
-            return Collections.emptyList();
-        }
-
-        ArrayList<RemoteLogSegmentInfo> segments = new ArrayList<>();
-        FileStatus[] files = fs.listStatus(path);
-
-        for (FileStatus file : files) {
-            String segmentName = file.getPath().getName();
-            Matcher m = REMOTE_SEGMENT_DIR_NAME_PATTERN.matcher(segmentName);
-            if (m.matches()) {
-                try {
-                    long baseOffset = Long.parseLong(m.group(1));
-                    long endOffset = Long.parseLong(m.group(2));
-                    if (endOffset >= minOffset) {
-                        //todo set the right leaderEpoch
-                        int leaderEpoch = 0;
-                        RemoteLogSegmentInfo segment = new RemoteLogSegmentInfo(baseOffset, endOffset, topicPartition,
-                                leaderEpoch, Collections.singletonMap(FILE_PATH, file.getPath()));
-                        segments.add(segment);
-                    }
-                } catch (NumberFormatException e) {
-                    LOGGER.warn("Exception occurred while parsing segment file [{}] ", segmentName, e);
-                }
-            }
-        }
-
-        segments.sort(Comparator.comparingLong(value -> value.baseOffset));
-        return segments;
-    }
-
-    public List<RemoteLogIndexEntry> getRemoteLogIndexEntries(RemoteLogSegmentInfo remoteLogSegment) throws IOException {
-        FileSystem fs = getFS();
-
-        File tmpFile = null;
-        try {
-            Path hdfsPath = (Path) remoteLogSegment.props.get(FILE_PATH);
-            tmpFile = File.createTempFile("kafka-hdfs-rsm-" + hdfsPath.getName(), null);
-            tmpFile.deleteOnExit();
-
-            Path remoteIndexPath = getPath(hdfsPath.toString(), REMOTE_INDEX_FILE_NAME);
-            try (InputStream is = fs.open(remoteIndexPath)) {
-                return RemoteLogIndexEntry.readAll(is);
-            }
-        } finally {
-            if (tmpFile != null && tmpFile.exists()) {
-                if (!tmpFile.delete()) {
-                    // Make find bug happy
-                }
-            }
-        }
-    }
-
-    public boolean deleteLogSegment(RemoteLogSegmentInfo remoteLogSegmentInfo) throws IOException {
-        FileSystem fs = getFS();
-        Path path = (Path) remoteLogSegmentInfo.props.get(FILE_PATH);
-        return fs.delete(path, true);
-    }
-
-    public boolean deleteTopicPartition(TopicPartition tp) throws IOException {
-        FileSystem fs = getFS();
-        Path path = new Path(getTPRemoteDir(tp));
-
-        return fs.delete(path, true);
-    }
-
-    public long cleanupLogUntil(TopicPartition topicPartition, long cleanUpTillMs) throws IOException {
->>>>>>> 59c7bcfa
+
         FileSystem fs = getFS();
         return fs.delete(new Path(path), true);
     }
 
-<<<<<<< HEAD
     private class CachedInputStream extends InputStream {
-=======
-    @Override
-    public RemoteLogSegmentContext copyLogSegment(RemoteLogSegmentId remoteLogSegmentId, LogSegmentData logSegmentData)
-            throws RemoteStorageException {
-        return null;
-    }
-
-    @Override
-    public InputStream fetchLogSegmentData(RemoteLogSegmentMetadata remoteLogSegmentMetadata, Long startPosition,
-                                           Long endPosition) throws RemoteStorageException {
-        return null;
-    }
-
-    @Override
-    public InputStream fetchOffsetIndex(RemoteLogSegmentMetadata remoteLogSegmentMetadata)
-            throws RemoteStorageException {
-        return null;
-    }
-
-    @Override
-    public InputStream fetchTimestampIndex(RemoteLogSegmentMetadata remoteLogSegmentMetadata)
-            throws RemoteStorageException {
-        return null;
-    }
-
-    @Override
-    public boolean deleteLogSegment(RemoteLogSegmentMetadata remoteLogSegmentMetadata) throws RemoteStorageException {
-        return false;
-    }
-
-    private class CachedInputStream implements Closeable {
->>>>>>> 59c7bcfa
         private Path logFile;
         private long currentPos;
         private long endPos;
@@ -319,98 +172,6 @@
         }
     }
 
-<<<<<<< HEAD
-=======
-    /**
-     * Read remote log from startOffset.
-     **/
-    public Records read(RemoteLogIndexEntry remoteLogIndexEntry, int maxBytes, long startOffset, boolean minOneMessage) throws IOException {
-        if (startOffset > remoteLogIndexEntry.lastOffset)
-            throw new IllegalArgumentException("startOffset > remoteLogIndexEntry.lastOffset()");
-
-        String rdi = new String(remoteLogIndexEntry.rdi, StandardCharsets.UTF_8);
-        Matcher m = RDI_PATTERN.matcher(rdi);
-
-        if (!m.matches()) {
-            throw new IllegalArgumentException(String.format("Can't parse RDI <%s>", rdi));
-        }
-
-        String path = m.group(1);
-        int pos = Integer.parseInt(m.group(2));
-
-        Path logFile = getPath(path, LOG_FILE_NAME);
-        FileSystem fs = getFS();
-        try (CachedInputStream is = new CachedInputStream(logFile)) {
-            // Find out the 1st batch that is not less than startOffset
-            Records records = read(is, pos, remoteLogIndexEntry.dataLength);
-
-            int batchPos = pos;
-            RecordBatch firstBatch = null;
-            for (RecordBatch batch : records.batches()) {
-                if (batch.lastOffset() >= startOffset) {
-                    firstBatch = batch;
-                    break;
-                }
-                batchPos += batch.sizeInBytes();
-            }
-
-            if (firstBatch == null)
-                return MemoryRecords.EMPTY;
-
-            int fileLen = (int) fs.getFileStatus(logFile).getLen();
-            int adjustedMaxBytes = Math.min(Math.max(maxBytes, firstBatch.sizeInBytes()), fileLen - batchPos);
-
-            if (adjustedMaxBytes <= 0)
-                return MemoryRecords.EMPTY;
-
-            return read(is, batchPos, adjustedMaxBytes);
-        }
-    }
-
-    private Records read(CachedInputStream is, int pos, int bytes) throws IOException {
-        return MemoryRecords.readableRecords(is.read(pos, bytes));
-    }
-
-    public FileRecords.TimestampAndOffset findOffsetByTimestamp(RemoteLogIndexEntry remoteLogIndexEntry,
-                                                                        long targetTimestamp,
-                                                                        long startingOffset) throws IOException {
-        if (targetTimestamp < 0)
-            throw new IllegalArgumentException("targetTimestamp cannot be negative");
-
-        String rdi = new String(remoteLogIndexEntry.rdi, StandardCharsets.UTF_8);
-        Matcher m = RDI_PATTERN.matcher(rdi);
-
-        if (!m.matches()) {
-            throw new IllegalArgumentException(String.format("Can't parse RDI <%s>", rdi));
-        }
-
-        String path = m.group(1);
-        int pos = Integer.parseInt(m.group(2));
-
-        Path logFile = getPath(path, LOG_FILE_NAME);
-        try (CachedInputStream is = new CachedInputStream(logFile)) {
-            Records records = read(is, pos, remoteLogIndexEntry.dataLength);
-            for (RecordBatch batch : records.batches()) {
-                if (batch.maxTimestamp() >= targetTimestamp && batch.lastOffset() >= startingOffset) {
-                    for (Record record : batch) {
-                        long timestamp = record.timestamp();
-                        if (timestamp >= targetTimestamp && record.offset() >= startingOffset)
-                            return new FileRecords.TimestampAndOffset(timestamp, record.offset(),
-                                maybeLeaderEpoch(batch.partitionLeaderEpoch()));
-                    }
-                }
-            }
-        }
-
-        return null;
-    }
-
-    private Optional<Integer> maybeLeaderEpoch(int leaderEpoch) {
-        return leaderEpoch == RecordBatch.NO_PARTITION_LEADER_EPOCH ?
-            Optional.empty() : Optional.of(leaderEpoch);
-    }
-
->>>>>>> 59c7bcfa
     @Override
     public void close() {
         if (fs.get() != null) {
